--- conflicted
+++ resolved
@@ -15,15 +15,11 @@
 ///
 /// These include the builtin commands for the shell, and a catch-all
 /// NonBuiltin variant that contains the string.
-<<<<<<< HEAD
-enum Builtin {
-=======
 enum Builtin<'a> {
     /// ls can be called with no args or one arg pointing to the directory to examine.
     Ls(Option<&'a str>),
     /// cd can be called with no args or one arg pointing to the directory to change to.
     Cd(Option<&'a str>),
->>>>>>> 93e4f1b9
     Exit,
     Jobs,
     Bg,
@@ -155,7 +151,6 @@
         }
     }
 
-<<<<<<< HEAD
     /// Parses the input and matches on it. If the input is a builtin, we do the
     /// corresponding operation. If we could not recognize a builtin, we pass it
     /// to the rlsh game's parser. Finally, if that returns an error, pass the
@@ -176,7 +171,6 @@
     }
 
     fn run_command(command: CommandData) {
-
         // cd is supposed to be a shell builtin. it breaks on windows when we feed it
         // to Command.
         // TODO: implement this more formally.
@@ -210,14 +204,12 @@
         };
     }
 
-=======
->>>>>>> 93e4f1b9
     /// Parses a command line input into a `Command`.
     ///
     /// Note that we match for builtins on the first word.
     /// This means `fg`, `fg sidjf`, and `fg --help` will return `Command::Fg`,
     /// but `fg___` will not.
-<<<<<<< HEAD
+
     fn parse(input: &str) -> CommandData {
         let mut input: Vec<&str> = input.split_whitespace().collect();
 
@@ -225,27 +217,27 @@
         let last_word = input.last();
         let state = match last_word {
             Some(&"&") => {
-                input.pop(); 
+                input.pop();
                 State::BG
-            },
+            }
             _ => State::FG,
         };
 
         // Check for specified stdout and stdin
-        let (infile, mut input) = match input.iter().position(|x| x == &"<"){
+        let (infile, mut input) = match input.iter().position(|x| x == &"<") {
             Some(i) => {
                 let mut new_input = input.split_off(i);
                 new_input.remove(0);
                 (input.last().map(|v| *v), new_input)
-            },
+            }
             None => (None, input),
         };
 
-        let outfile = match input.iter().position(|x| x == &">"){
+        let outfile = match input.iter().position(|x| x == &">") {
             Some(i) => {
                 let outvec = input.split_off(i);
                 outvec.get(1).map(|v| *v)
-            },
+            }
             None => None,
         };
 
@@ -258,7 +250,7 @@
                 outfile,
                 command_type: Builtin::Noop,
                 state,
-            }
+            };
         }
 
         // extract command
@@ -272,14 +264,16 @@
             _ => Builtin::NonBuiltin,
         };
 
-        CommandData { 
-            command, 
+        CommandData {
+            command,
             args: input,
-            infile, 
-            outfile, 
+            infile,
+            outfile,
             command_type,
             state,
-=======
+        }
+    }
+
     fn parse(input: &str) -> Builtin {
         let words: Vec<&str> = input.split_whitespace().collect();
         match words.get(0) {
@@ -303,7 +297,6 @@
             Some(&"exit") => Builtin::Exit,
             Some(_) => Builtin::NonBuiltin(input),
             None => Builtin::Noop,
->>>>>>> 93e4f1b9
         }
     }
 }