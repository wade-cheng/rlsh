mod game;
mod job_list;

use job_list::{JobList, State};

use std::{
    collections::HashSet,
    env,
    fs::{self, DirEntry},
    io::{self, Error, Write},
    path::{Path, PathBuf},
    process::{Command, exit},
    time::SystemTime,
};

/// Any string can be parsed into one of these variants.
///
/// These include the builtin commands for the shell, and a catch-all
/// NonBuiltin variant that contains the string.
enum Executable<'a> {
    /// ls can be called with no args or one arg pointing to the directory to examine.
    Ls(LsArgs<'a>),
    /// cd can be called with no args or one arg pointing to the directory to change to.
    Cd(Option<&'a str>),
    Exit,
    Jobs,
    Bg,
    Fg,
    Noop,
    TempDebugSpawnEnemy(String),
    TempDebugAttackEnemy(String),
    NonBuiltin {
        command: &'a str,
        args: Vec<&'a str>,
    },
}

/// We attempt to mimic the GNU coreutils args as much as possible. This helps
/// users with familiarity with the terminal.
#[derive(Debug)]
struct LsArgs<'a> {
    /// The files to list information from. Will default to the current working
    /// directory if `files.len() == 0`.
    files: Vec<&'a str>,
    /// `-a`, `--all`.
    /// Whether to include entires starting with `.`.
    all: bool,
    /// `-l`.
    /// Whether to use a long listing format (separated by newlines instead of two spaces).
    long: bool,
    /// `-r`, `--reverse`.
    /// Whether to reverse order of listing.
    reverse: bool,
    /// `-t`.
    /// Whether to sort by time.
    sort_time: bool,
}

struct CommandData<'a> {
    command: Executable<'a>,
    infile: Option<&'a str>,
    outfile: Option<&'a str>,
    state: State,
}

impl<'a> CommandData<'a> {
    fn eval(self, job_list: &JobList) {
        match self.command {
            Executable::TempDebugSpawnEnemy(s) => game::spawn(
                game::Entity {
                    components: Vec::from([
                        game::Component::Enemy,
                        game::Component::TakesDamage(5),
                    ]),
                },
                s,
            ),
            Executable::TempDebugAttackEnemy(s) => {
                if let Err(_) = game::attack(&s) {
                    println!("could not attack {s}??? weirdo...");
                }
            }
            Executable::Ls(args) => {
                if let Err(error) = Self::ls(args) {
                    println!("ls errored: {error}")
                }
            }
            Executable::Cd(dest) => Self::cd(dest),
            Executable::Exit => exit(0),
            Executable::Jobs => match job_list.list_jobs(self.outfile) {
                Ok(()) => (),
                Err(err) => println!("Error printing jobs: {err}"),
            },
            Executable::Bg => println!("Bging"),
            Executable::Fg => println!("Fging"),
            Executable::Noop => {}
            Executable::NonBuiltin { command, args } => Self::run_command(command, args),
        }
    }

    fn ls(mut args: LsArgs<'a>) -> Result<(), Error> {
        let path = env::current_dir()?;

        if args.files.len() == 0 {
            args.files.push(".");
        }

        let dirs = args.files.iter().map(|s| {
            let mut dir = path.clone();
            dir.push(s);
            dir
        });

        for dir in dirs {
            if args.files.len() != 1 {
                println!("{}:", dir.file_name().unwrap().display())
            }

            let entries = fs::read_dir(dir)?;
            let mut files: Vec<DirEntry> = Vec::new();
            for e in entries {
                files.push(e?);
            }
            files.sort_by_key(|entry| {
                let is_dir = !entry.file_type().unwrap().is_dir();
                let fname = entry.file_name();
                if args.sort_time {
                    let x = entry.metadata().unwrap().modified().unwrap();
                    return (x, is_dir, fname);
                }
                (SystemTime::UNIX_EPOCH, is_dir, fname)
            });

            // Need Box hack because `iter` and `rev` have differently typed outputs.
            // An `either` crate exists for this use case, but we can cut down on
            // crate usage.
            let file_order: Box<dyn Iterator<Item = &DirEntry>> = if args.reverse {
                Box::new(files.iter().rev())
            } else {
                Box::new(files.iter())
            };
            for file in file_order {
                // ignore dotfiles. NOTE: let chains would help this look nicer, but are nightly.
                if !args.all {
                    if let Some('.') = file
                        .path()
                        .file_name()
                        .unwrap()
                        .to_str()
                        .unwrap()
                        .chars()
                        .next()
                    {
                        continue;
                    }
                }

                let (prefix, suffix) = if file.file_type().unwrap().is_dir() {
                    ("\x1b[1;34m".to_string(), "\x1b[0m") // 1: bold text; 34: blue foreground; 0: reset
                } else if let Ok(_) = game::get_entity(file.path()) {
                    ("\x1b[31m".to_string() + game::PERSON_ICON + " ", "\x1b[0m") // 31: red foreground; 0: reset
                } else {
                    ("".to_string(), "")
                };
                print!(
                    "{}{}{}",
                    prefix,
                    file.path().file_name().unwrap().display(),
                    suffix
                );

                if args.long {
                    print!("\n");
                } else {
                    print!("  ");
                }
                io::stdout().flush().unwrap();
            }

            if args.files.len() != 1 {
                println!("");
            }
        }

        println!("");

        Ok(())
    }

    fn cd(dest: Option<&str>) {
        // TODO: this computes homedir every call. we only need to when dest = None
        // I'd like to avoid creating a whole string because it's unneccessary, but
        // it's hard to get a string slice without such ownership without the borrow
        // checker complaining.
        let homedir = dirs::home_dir().unwrap();
        let dest = dest.unwrap_or(homedir.to_str().unwrap());
        env::set_current_dir(dest).unwrap_or_else(|error| println!("cd errored: {error}"));
    }

    fn run_command(command: &str, args: Vec<&str>) {
        if let Err(error) = Command::new(command).args(args).status() {
            println!("{command} errored: {error}")
        }
    }
}

pub struct App;

impl App {
    pub fn new() -> Self {
        App
    }

    /// Prints the prompt for the shell.
    ///
    /// That is, the thing that looks like `user@device ~/... $`.
    fn print_prompt() {
        print!(
            "{}@{} {} $ ",
            whoami::username(),
            whoami::devicename(),
            env::current_dir().unwrap_or(PathBuf::from("?")).display()
        );
        io::stdout().flush().unwrap();
    }

    pub fn run(self) {
        let mut input_buffer = String::new();
        let job_list = JobList::new();
        loop {
            Self::print_prompt();

            match io::stdin().read_line(&mut input_buffer) {
                Ok(0) => return, // exit on EOF (CTRL-D)
                Ok(_) => {
                    let command = Self::parse(&input_buffer);
<<<<<<< HEAD
                    command.eval();
                    println!();
=======
                    command.eval(&job_list);
>>>>>>> 65e2711e
                }
                Err(_) => panic!(),
            }

            input_buffer.clear();
        }
    }

    /// Parses a command line input into a `Command`.
    ///
    /// Note that we match for builtins on the first word.
    /// This means `fg`, `fg sidjf`, and `fg --help` will return `Command::Fg`,
    /// but `fg___` will not.

    fn parse(input: &str) -> CommandData {
        let mut input: Vec<&str> = input.split_whitespace().collect();
        if let Some(&"spawn") = input.get(0) {
            return CommandData {
                command: Executable::TempDebugSpawnEnemy(String::from(
                    input.get(1..).unwrap_or(&["goblin"]).join(" "),
                )),
                infile: None,
                outfile: None,
                state: State::FG,
            };
        }
        if let Some(&"attack") = input.get(0) {
            return CommandData {
                command: Executable::TempDebugAttackEnemy(String::from(
                    input.get(1..).unwrap_or(&["goblin"]).join(" "),
                )),
                infile: None,
                outfile: None,
                state: State::FG,
            };
        }

        // first check if this is a foreground or background job
        let last_word = input.last();
        let state = match last_word {
            Some(&"&") => {
                input.pop();
                State::BG
            }
            _ => State::FG,
        };

        // Check for specified stdout and stdin
        let (infile, mut input) = match input.iter().position(|x| x == &"<") {
            Some(i) => {
                let mut new_input = input.split_off(i);
                new_input.remove(0);
                (input.last().map(|v| *v), new_input)
            }
            None => (None, input),
        };

        let outfile = match input.iter().position(|x| x == &">") {
            Some(i) => {
                let outvec = input.split_off(i);
                outvec.get(1).map(|v| *v)
            }
            None => None,
        };

        // if empty then return no op
        if input.len() == 0 {
            return CommandData {
                command: Executable::Noop,
                infile,
                outfile,
                state,
            };
        }

        // extract command

        let command = match input.remove(0) {
            "ls" => Self::parse_ls(input),
            "cd" => {
                if input.len() > 1 {
                    println!("cd: too many arguments");
                    Executable::Noop
                } else {
                    Executable::Cd(input.get(0).map(|v| *v))
                }
            }
            "fg" => Executable::Fg,
            "bg" => Executable::Bg,
            "jobs" => Executable::Jobs,
            "exit" => Executable::Exit,
            x => Executable::NonBuiltin {
                command: x,
                args: input,
            },
        };

        CommandData {
            command,
            infile,
            outfile,
            state,
        }
    }

    fn parse_ls<'a>(mut input: Vec<&'a str>) -> Executable<'a> {
        let mut arg_list: Vec<String> = Vec::new();
        input.retain(|word| {
            // input was split by whitespace, guaranteeing that word is nonzero length
            let starts_with_dash = word.chars().nth(0).unwrap() == '-';
            if starts_with_dash && word.len() > 1 {
                if word.chars().nth(1).unwrap() == '-' {
                    // move --long-args to arg_list
                    arg_list.push(word.to_string());
                } else {
                    // move -args to arg_list as -a -r -g -s
                    arg_list.append(
                        &mut word[1..]
                            .chars()
                            .map(|c| {
                                let mut arg = String::from("-");
                                arg.push(c);
                                arg
                            })
                            .collect(),
                    );
                }
                return false;
            }
            true // keep `-` in FILES to ls through for gnu corelib parity. `-` is a valid dir after all.
            // TODO: testcase about it. also, pull this whole parsing code out into a module.
        });

        let mut old_arg_list_len;
        let args = LsArgs {
            all: {
                old_arg_list_len = arg_list.len();
                arg_list.retain(|word| !(*word == "-a" || *word == "--all"));
                old_arg_list_len > arg_list.len()
            },
            long: {
                old_arg_list_len = arg_list.len();
                arg_list.retain(|word| !(*word == "-l"));
                old_arg_list_len > arg_list.len()
            },
            reverse: {
                old_arg_list_len = arg_list.len();
                arg_list.retain(|word| !(*word == "-r" || *word == "--reverse"));
                old_arg_list_len > arg_list.len()
            },
            sort_time: {
                old_arg_list_len = arg_list.len();
                arg_list.retain(|word| !(*word == "-t"));
                old_arg_list_len > arg_list.len()
            },
            files: input,
        };

        if !arg_list.is_empty() {
            println!(
                "ls: could not recognize these arguments: {}",
                arg_list.join(" ")
            );
            Executable::Noop
        } else {
            Executable::Ls(args)
        }
    }
}<|MERGE_RESOLUTION|>--- conflicted
+++ resolved
@@ -234,12 +234,7 @@
                 Ok(0) => return, // exit on EOF (CTRL-D)
                 Ok(_) => {
                     let command = Self::parse(&input_buffer);
-<<<<<<< HEAD
-                    command.eval();
-                    println!();
-=======
                     command.eval(&job_list);
->>>>>>> 65e2711e
                 }
                 Err(_) => panic!(),
             }
